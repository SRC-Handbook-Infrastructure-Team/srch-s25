/**
 * SRC Handbook Markdown System
 *
 * This file handles rendering markdown content with special features:
 * - Loading content from hierarchical section/subsection structure in /markdown/
 * - Loading drawer content from drawer folders in each subsection
 * - Rendering special [drawer:text](target) and [nav:text](target) links as buttons
 * - Supporting image references using ![Alt text](/src/assets/imagename.jpg)
 * - Parsing YAML frontmatter for title and order
 * - Generating sidebar navigation from markdown files and headers
 *
 */

import { useMemo } from "react";
import ReactMarkdown from "react-markdown";
import rehypeRaw from "rehype-raw";
<<<<<<< HEAD
import remarkGfm from "remark-gfm";
=======
import remarkGfm from "remark-gfm"
>>>>>>> 0fcc320b
import {
  Text,
  Heading,
  Link,
  UnorderedList,
  OrderedList,
  ListItem,
  Box,
  Code,
  Button,
  Image,
  Table,
  Th,
  Thead,
  Tr,
  Tbody,
  Td
} from "@chakra-ui/react";

// Helper function to create consistent ID from heading text
function createIdFromHeading(text) {
  if (!text) return "";
  return text
    .toString()
    .toLowerCase()
    .replace(/[^\w\s-]/g, "") // Remove special chars except spaces and hyphens
    .replace(/\s+/g, "-") // Replace spaces with hyphens
    .replace(/-+/g, "-"); // Replace multiple hyphens with single hyphen
}

// Helper to parse YAML frontmatter from markdown content
function parseFrontmatter(content) {
  // Checks for --- CONTENT --- at the beginning of MD files, cross compatible w/ Windows chars
  const frontmatterRegex = /^---\r?\n([\s\S]*?)\r?\n---\r?\n/;  
  const match = content.match(frontmatterRegex);

  if (!match) {
    return {
      content,
      frontmatter: {},
    };
  }

  const frontmatterBlock = match[1];
  const cleanContent = content.replace(frontmatterRegex, "");
  const frontmatter = {};

  // Parse the YAML lines
  frontmatterBlock.split("\n").forEach((line) => {
    if (line.trim() === "") return;

    const [key, ...valueParts] = line.split(":");
    const value = valueParts.join(":").trim();

    // Convert to appropriate type
    if (value === "true") frontmatter[key.trim()] = true;
    else if (value === "false") frontmatter[key.trim()] = false;
    else if (!isNaN(Number(value))) frontmatter[key.trim()] = Number(value);
    else frontmatter[key.trim()] = value;
  });

  return {
    content: cleanContent,
    frontmatter,
  };
}

// Import all markdown files at build time
const allMarkdownFiles = import.meta.glob("../markdown/**/*.md", {
  query: "?raw",
  import: "default",
});

// Get all sections (top-level folders)
export const getSections = async () => {
  try {
    const sections = [];
    const paths = Object.keys(allMarkdownFiles);
    const processedSections = new Set();
    // Find all top-level sections with their markdown files
    for (const path of paths) {
      const segments = path.split("/");

      // Skip the primers directory
      if (segments[2] === "primers") continue;

      // Only process files directly in a section folder (not in subfolders)
      if (segments.length === 4 && segments[3].endsWith(".md")) {
        const sectionId = segments[2];
        const fileName = segments[3];

        // Only include the main section file (same name as folder)
        if (
          fileName === `${sectionId}.md` &&
          !processedSections.has(sectionId)
        ) {
          processedSections.add(sectionId);

          const content = await allMarkdownFiles[path]();
          const { content: cleanContent, frontmatter } =
            parseFrontmatter(content);

          sections.push({
            id: sectionId,
            title:
              frontmatter.title ||
              cleanContent.split("\n")[0].replace("# ", ""),
            order: frontmatter.order || 999,
            content: cleanContent,
          });
        }
      }
    }

    // Sort by order
    return sections.sort((a, b) => a.order - b.order);
  } catch (error) {
    console.error("Error loading sections:", error);
    return [];
  }
};

// Get all subsections for a specific section
export const getSubsections = async (sectionId) => {
  try {
    const subsections = [];
    const paths = Object.keys(allMarkdownFiles);
    const processedSubsections = new Set();

    // Find all subsection markdown files for this section
    for (const path of paths) {
      const segments = path.split("/");

      // Look for files in subfolders of the specified section
      if (
        segments.length === 5 &&
        segments[2] === sectionId &&
        segments[3] !== "drawer" &&
        segments[4].endsWith(".md")
      ) {
        const subsectionId = segments[3];
        const fileName = segments[4];

        // Only include files with the same name as their parent folder
        if (
          fileName === `${subsectionId}.md` &&
          !processedSubsections.has(subsectionId)
        ) {
          processedSubsections.add(subsectionId);

          const content = await allMarkdownFiles[path]();
          const { content: cleanContent, frontmatter } =
            parseFrontmatter(content);

          subsections.push({
            id: subsectionId,
            title:
              frontmatter.title ||
              cleanContent.split("\n")[0].replace("# ", ""),
            order: frontmatter.order || 999,
            content: cleanContent,
          });
        }
      }
    }

    // Sort by order
    return subsections.sort((a, b) => a.order - b.order);
  } catch (error) {
    console.error(`Error loading subsections for ${sectionId}:`, error);
    return [];
  }
};

// Get specific content by section and subsection
export const getContent = async (sectionId, subsectionId) => {
  try {
    // If only section is provided, get section content
    if (sectionId && !subsectionId) {
      const path = `../markdown/${sectionId}/${sectionId}.md`;

      for (const filePath in allMarkdownFiles) {
        if (filePath.endsWith(path.slice(2))) {
          // Remove the leading ..
          const content = await allMarkdownFiles[filePath]();
          const { content: cleanContent } = parseFrontmatter(content);
          return cleanContent;
        }
      }
    }

    // If both section and subsection are provided, get subsection content
    if (sectionId && subsectionId) {
      const path = `../markdown/${sectionId}/${subsectionId}/${subsectionId}.md`;

      for (const filePath in allMarkdownFiles) {
        if (filePath.endsWith(path.slice(2))) {
          // Remove the leading ..
          const content = await allMarkdownFiles[filePath]();
          const { content: cleanContent } = parseFrontmatter(content);
          return cleanContent;
        }
      }
    }

    return null;
  } catch (error) {
    console.error(
      `Failed to load content: ${sectionId}/${subsectionId}`,
      error
    );
    return null;
  }
};

// Get a specific drawer markdown file
export const getDrawerFile = async (sectionId, subsectionId, fileId) => {
  try {
    // Find the matching drawer file
    const drawerPath = `../markdown/${sectionId}/${subsectionId}/drawer/${fileId}.md`;

    for (const path in allMarkdownFiles) {
      if (path.endsWith(drawerPath.slice(2))) {
        // Remove the leading ..
        const content = await allMarkdownFiles[path]();
        const { content: cleanContent } = parseFrontmatter(content);
        return cleanContent;
      }
    }

    return null;
  } catch (error) {
    console.error(
      `Failed to load drawer file: ${sectionId}/${subsectionId}/drawer/${fileId}`,
      error
    );
    return null;
  }
};

// Parse subsections (h2 headings) from markdown content
export const parseSubsections = (content) => {
  if (!content) return [];

  // Get rid of Windows return character (\r)
  const normalizedContent = content.replace(/\r/g, "");
  const lines = normalizedContent.split("\n");
  const subsections = [];

  for (const line of lines) {
    if (line.startsWith("## ")) {
      const title = line.replace("## ", "");
      subsections.push({
        title,
        id: createIdFromHeading(title),
      });
    }
  }

  return subsections;
};

// Process markdown content and render it
function MarkdownRenderer({ content, onDrawerOpen, onNavigation }) {
  // Process special links in the content
  const processedContent = useMemo(() => {
    if (!content) return "";

    // Replace drawer links with custom elements
    let processed = content.replace(
      /\[drawer:([^\]]+)\]\(([^)]+)\)/g,
      (match, text, target) => {
        return `<drawer-link text="${text}" target="${target}"></drawer-link>`;
      }
    );

    // Replace navigation links with custom elements
    processed = processed.replace(
      /\[nav:([^\]]+)\]\(([^)]+)\)/g,
      (match, text, target) => {
        return `<nav-link text="${text}" target="${target}"></nav-link>`;
      }
    );

    return processed;
  }, [content]);

  // Define component rendering for Markdown elements
  const components = useMemo(
    () => ({
      // Headings
      h1: (props) => <Heading as="h1" size="xl" mt={5} mb={3} {...props} />,
      h2: (props) => {
        // Create an ID from the heading for anchor links - use the same ID generation
        // as in parseSubsections to ensure they match exactly
        const id = createIdFromHeading(props.children);
        return (
          <Heading
            as="h2"
            id={id}
            size="lg"
            mt={4}
            mb={2}
            scrollMarginTop="20px" // Adds margin at top when scrolled to
            {...props}
          />
        );
      },
      h3: (props) => <Heading as="h3" size="md" mt={3} mb={2} {...props} />,
      h4: (props) => <Heading as="h4" size="sm" mt={2} mb={1} {...props} />,

      // Text elements
      p: (props) => <Text mb={3} {...props} />,
      a: (props) => <Link color="blue.500" {...props} />,

      // Lists
      ul: (props) => <UnorderedList pl={4} mb={3} {...props} />,
      ol: (props) => <OrderedList pl={4} mb={3} {...props} />,
      li: (props) => <ListItem {...props} />,

      // Code
      code: ({ inline, ...props }) =>
        inline ? (
          <Code {...props} />
        ) : (
          <Box
            as="pre"
            p={2}
            bg="gray.100"
            borderRadius="md"
            overflowX="auto"
            {...props}
          />
        ),
      table: (props) => (
        <Box overflowX="auto" my={4}>
          <Table variant="simple" {...props}>
            {props.children}
          </Table>
        </Box>
      ),
      thead: (props) => <Thead {...props} />,
      tbody: (props) => <Tbody {...props} />,
      tr: (props) => <Tr {...props} />,
      th: (props) => (
        <Th border="1px solid" borderColor="gray.300" {...props} />
      ),
      td: (props) => (
        <Td border="1px solid" borderColor="gray.300" {...props} />
      ),

      // Images
      // img: (props) => {
      //   const src = props.src.startsWith("/src/assets/")
      //     ? props.src
      //     : `/src/assets/${props.src}`;
      //   return <Image src={src} alt={props.alt || ""} my={4} maxW="100%" />;
      // },

      // Custom components for interactive elements
      "drawer-link": ({ node }) => {
        const text = node.properties?.text;
        const target = node.properties?.target;
        return (
          <Button
            colorScheme="blue"
            size="sm"
            onClick={() => onDrawerOpen && onDrawerOpen(target)}
            mx={1}
          >
            {text}
          </Button>
        );
      },
      "nav-link": ({ node }) => {
        const text = node.properties?.text;
        const target = node.properties?.target;
        return (
          <Button
            colorScheme="teal"
            size="sm"
            onClick={() => onNavigation && onNavigation(target)}
            mx={1}
          >
            {text}
          </Button>
        );
      },
    }),
    [onDrawerOpen, onNavigation]
  );

  // Return ReactMarkdown component as specified.
  // rehypeRaw helps handle HTML parsing
  return (
    <div>
      <ReactMarkdown components={components} rehypePlugins={[rehypeRaw]} remarkPlugins={[remarkGfm]}>
        {processedContent}
      </ReactMarkdown>
    </div>
  );
}

export default MarkdownRenderer;<|MERGE_RESOLUTION|>--- conflicted
+++ resolved
@@ -14,11 +14,7 @@
 import { useMemo } from "react";
 import ReactMarkdown from "react-markdown";
 import rehypeRaw from "rehype-raw";
-<<<<<<< HEAD
 import remarkGfm from "remark-gfm";
-=======
-import remarkGfm from "remark-gfm"
->>>>>>> 0fcc320b
 import {
   Text,
   Heading,
