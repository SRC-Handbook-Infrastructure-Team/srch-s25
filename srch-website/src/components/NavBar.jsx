--- conflicted
+++ resolved
@@ -1,82 +1,85 @@
-<<<<<<< HEAD
-import React from 'react'
-
-import {
-  Link as RouterLink,
-  useLocation
-} from 'react-router-dom'
-import {
-  Drawer,
-  DrawerContent,
-  DrawerHeader,
-  DrawerBody,
-  List,
-  ListItem,
-  Link,
-  Text
-} from '@chakra-ui/react'
-
-function NavBar() {
-  const currLocation = useLocation()
-  // TODO: Maybe cut the front of this to just get the current path
-  const currPath = location.pathname
-  // cuts the first '/srch-s25'
-  const currPathPruned = currPath.slice(9)
-
-  console.log(currPathPruned);
-  return (
-    <>
-      {/* Always want this drawer to be open */}
-      <Drawer isOpen={true} placement="left">
-        {/* Styling of border */}
-        <DrawerContent borderRight="1px solid #E2E8F0" maxW="260px">
-          <RouterLink to="/">
-            <DrawerHeader fontSize="lg" fontWeight="bold" color="gray.800" fontFamily="heading" pt={6} pb={4}>
-              SRC Handbook
-            </DrawerHeader>
-          </RouterLink>
-
-          <DrawerBody>
-            {/* TODO: Probably want this to parse MD somehow to get the file structure */}
-            {/* TODO: Background: make it more extensible (a function to automatically set background) + Styling */}
-            <List spacing={1}>
-              <ListItem bg={currPathPruned === "/" ? "gray.100" : "transparent"} p={1.5} borderRadius="md">
-                <Link as={RouterLink} to="/" display="block" _hover={{ textDecoration: 'none', color: 'inherit' }}>
-                  <Text fontSize="sm" fontWeight="normal" color="gray.700" fontFamily="body">
-                    Home
-                  </Text>
-                </Link>
-              </ListItem>
-              <ListItem bg={currPathPruned === "/ai" ? "gray.100" : "transparent"} p={1.5} borderRadius="md">
-                <Link as={RouterLink} to="/ai" display="block" _hover={{ textDecoration: 'none', color: 'inherit' }}>
-                  <Text fontSize="sm" fontWeight="normal" color="gray.700" fontFamily="body">
-                    1. Fairness and Justice
-                  </Text>
-                </Link>
-              </ListItem>
-              {/* Styling of sublist */}
-              <List pl={4} mt="1">
-                <ListItem bg={currPathPruned === "/1ci" ? "gray.100" : "transparent"} p={1.5} borderRadius="md">
-                  <Link as={RouterLink} to="/1ci" display="block" _hover={{ textDecoration: 'none', color: 'inherit' }}>
-                    <Text fontSize="sm" color="gray.600" fontFamily="body">
-                      1.c.i Subitem 1
-                    </Text>
-                  </Link>
-                </ListItem>
-                <ListItem bg={currPathPruned === "/1cii" ? "gray.100" : "transparent"} p={1.5} borderRadius="md">
-                  <Link as={RouterLink} to="/1cii" display="block" _hover={{ textDecoration: 'none', color: 'inherit' }}>
-                    <Text fontSize="sm" color="gray.600" fontFamily="body">
-                      1.c.ii Subitem 2
-                    </Text>
-                  </Link>
-                </ListItem>
-              </List>
-            </List>
-          </DrawerBody>
-        </DrawerContent>
-      </Drawer>
-    </>
-=======
+// import React from 'react'
+
+// import {
+//   Link as RouterLink,
+//   useLocation
+// } from 'react-router-dom'
+// import {
+//   Drawer,
+//   DrawerContent,
+//   DrawerHeader,
+//   DrawerBody,
+//   List,
+//   ListItem,
+//   Link,
+//   Text
+// } from '@chakra-ui/react'
+
+// function NavBar() {
+//   const currLocation = useLocation()
+//   // TODO: Maybe cut the front of this to just get the current path
+//   const currPath = location.pathname
+//   // cuts the first '/srch-s25'
+//   const currPathPruned = currPath.slice(9)
+
+//   console.log(currPathPruned);
+//   return (
+//     <>
+//       {/* Always want this drawer to be open */}
+//       <Drawer isOpen={true} placement="left">
+//         {/* Styling of border */}
+//         <DrawerContent borderRight="1px solid #E2E8F0" maxW="260px">
+//           <RouterLink to="/">
+//             <DrawerHeader fontSize="lg" fontWeight="bold" color="gray.800" fontFamily="heading" pt={6} pb={4}>
+//               SRC Handbook
+//             </DrawerHeader>
+//           </RouterLink>
+
+//           <DrawerBody>
+//             {/* TODO: Probably want this to parse MD somehow to get the file structure */}
+//             {/* TODO: Background: make it more extensible (a function to automatically set background) + Styling */}
+//             <List spacing={1}>
+//               <ListItem bg={currPathPruned === "/" ? "gray.100" : "transparent"} p={1.5} borderRadius="md">
+//                 <Link as={RouterLink} to="/" display="block" _hover={{ textDecoration: 'none', color: 'inherit' }}>
+//                   <Text fontSize="sm" fontWeight="normal" color="gray.700" fontFamily="body">
+//                     Home
+//                   </Text>
+//                 </Link>
+//               </ListItem>
+//               <ListItem bg={currPathPruned === "/ai" ? "gray.100" : "transparent"} p={1.5} borderRadius="md">
+//                 <Link as={RouterLink} to="/ai" display="block" _hover={{ textDecoration: 'none', color: 'inherit' }}>
+//                   <Text fontSize="sm" fontWeight="normal" color="gray.700" fontFamily="body">
+//                     1. Fairness and Justice
+//                   </Text>
+//                 </Link>
+//               </ListItem>
+//               {/* Styling of sublist */}
+//               <List pl={4} mt="1">
+//                 <ListItem bg={currPathPruned === "/1ci" ? "gray.100" : "transparent"} p={1.5} borderRadius="md">
+//                   <Link as={RouterLink} to="/1ci" display="block" _hover={{ textDecoration: 'none', color: 'inherit' }}>
+//                     <Text fontSize="sm" color="gray.600" fontFamily="body">
+//                       1.c.i Subitem 1
+//                     </Text>
+//                   </Link>
+//                 </ListItem>
+//                 <ListItem bg={currPathPruned === "/1cii" ? "gray.100" : "transparent"} p={1.5} borderRadius="md">
+//                   <Link as={RouterLink} to="/1cii" display="block" _hover={{ textDecoration: 'none', color: 'inherit' }}>
+//                     <Text fontSize="sm" color="gray.600" fontFamily="body">
+//                       1.c.ii Subitem 2
+//                     </Text>
+//                   </Link>
+//                 </ListItem>
+//               </List>
+//             </List>
+//           </DrawerBody>
+//         </DrawerContent>
+//       </Drawer>
+//     </>
+//   );
+// }
+
+// export default NavBar
+
 import React, { useState, useEffect } from 'react';
 import { Link, useLocation } from 'react-router-dom';
 import {
@@ -202,7 +205,6 @@
         ))}
       </VStack>
     </Box>
->>>>>>> cb66d8d7
   );
 }
 
