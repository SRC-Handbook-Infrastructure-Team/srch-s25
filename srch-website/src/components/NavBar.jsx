--- conflicted
+++ resolved
@@ -1,19 +1,11 @@
-<<<<<<< HEAD
 import React, { useState, useEffect } from "react";
 import { Link, useLocation, useNavigate } from "react-router-dom";
-=======
-import { useState, useEffect } from 'react';
-import { Link, useLocation } from 'react-router-dom';
->>>>>>> 783b5a1e
 import {
   Box,
   Text,
   VStack,
   Divider,
-<<<<<<< HEAD
   Icon,
-=======
->>>>>>> 783b5a1e
   useDisclosure,
   Drawer,
   DrawerOverlay,
@@ -21,7 +13,6 @@
   DrawerCloseButton,
   DrawerBody,
   useMediaQuery,
-<<<<<<< HEAD
   Button,
 } from "@chakra-ui/react";
 import { ChevronDownIcon } from "@chakra-ui/icons";
@@ -33,12 +24,6 @@
   // parseSubsections,
   getContent,
 } from "../util/MarkdownRenderer";
-=======
-  Button
-} from '@chakra-ui/react';
-import { getMainFiles, parseSubsections } from '../util/MarkdownRenderer';
-import { GiHamburgerMenu } from "react-icons/gi";
->>>>>>> 783b5a1e
 
 
 function NavBar() {
@@ -69,7 +54,6 @@
   useEffect(() => {
     async function loadAllData() {
       try {
-<<<<<<< HEAD
         // Load all sections
         const sectionsData = await getSections();
 
@@ -119,33 +103,12 @@
               [`${currentSectionId}/${currentSubsectionId}`]: headings,
             });
           }
-=======
-        const files = await getMainFiles();
-        setMainFiles(files);
-        
-        // Parse subsections for each file
-        const subsectionMap = {};
-        for (const file of files) {
-          subsectionMap[file.id] = parseSubsections(file.content);
->>>>>>> 783b5a1e
         }
 
         setHasFetchedData(true);
       } catch (error) {
         console.error("Error loading navigation data:", error);
       }
-<<<<<<< HEAD
-=======
-    };
-    
-    loadMainFiles();
-  }, []);
-  
-  // Determine which file is current (for home page or direct URL access)
-  const getCurrentFileId = () => {
-    if (currPathPruned === '') {
-      return mainFiles.length > 0 ? mainFiles[0].id : '';
->>>>>>> 783b5a1e
     }
 
     loadAllData();
@@ -162,7 +125,6 @@
       }));
     }
   };
-<<<<<<< HEAD
 
   // Handle smooth scrolling for headings
   const scrollToHeading = (headingId, e) => {
@@ -179,14 +141,6 @@
       element.scrollIntoView({ behavior: "smooth" });
     }
   };
-=======
-  
-  // Get the current section from the hash (if any)
-  const currentSection = location.hash?.substring(1) || '';
-  
-  // The ID of the file that's currently active
-  const currentFileId = getCurrentFileId();
->>>>>>> 783b5a1e
 
   const NavContent = () => (
     <VStack align="stretch" spacing={2}>
@@ -198,7 +152,6 @@
 
       <Divider mb={4} />
 
-<<<<<<< HEAD
       {sections.map((section) => {
         const hasSubsections = subsections[section.id]?.length > 0;
         const isExpanded = expandedSections[section.id];
@@ -293,69 +246,6 @@
           </Box>
         );
       })}
-=======
-      {/* Main navigation items */}
-      {mainFiles
-        .filter((file) => file.order > 0)
-        .map((file) => (
-          <Box key={file.id} mb={2}>
-            <Link to={`/${file.id}`}>
-              <Text
-                fontWeight="medium"
-                p={2}
-                bg={currentFileId === file.id ? "gray.100" : "transparent"}
-                borderRadius="md"
-              >
-                {file.order}. {file.title}
-              </Text>
-            </Link>
-
-            {/* Show subsections if this is the current file */}
-            {subsections[file.id] && currentFileId === file.id && (
-              <VStack align="stretch" pl={4} mt={1} spacing={0}>
-                {subsections[file.id].map((subsection) => (
-                  <Link
-                    key={subsection.id}
-                    to={`/srch-s25/${file.id}#${subsection.id}`}
-                    onClick={(e) => {
-                      if (currentFileId === file.id) {
-                        e.preventDefault();
-                        const element = document.getElementById(subsection.id);
-                        if (element) {
-                          window.history.pushState(
-                            null,
-                            "",
-                            `/srch-s25/${file.id}#${subsection.id}`
-                          );
-                          element.scrollIntoView({ behavior: "smooth" });
-                        }
-                      }
-                    }}
-                  >
-                    <Text
-                      fontSize="sm"
-                      p={1}
-                      fontWeight={
-                        currentSection === subsection.id ? "bold" : "normal"
-                      }
-                      color={
-                        currentSection === subsection.id
-                          ? "blue.500"
-                          : "inherit"
-                      }
-                    >
-                      {subsection.title}
-                    </Text>
-                  </Link>
-                ))}
-              </VStack>
-            )}
-          </Box>
-        ))}
-
-      {/* Acknowledgements section */}
-
->>>>>>> 783b5a1e
       <Box mb={2}>
         {/* TODO: only make the sub menus show if it is selected*/}
         <Link to="/acknowledgements">
@@ -393,11 +283,6 @@
       </Box>
     </VStack>
   );
-<<<<<<< HEAD
-  
-=======
-
->>>>>>> 783b5a1e
   if (isMobile) {
     return (
       <>
@@ -434,11 +319,7 @@
       p={4}
       zIndex={10}
     >
-<<<<<<< HEAD
       <NavContent/>
-=======
-      <NavContent />
->>>>>>> 783b5a1e
     </Box>
   )
 }
