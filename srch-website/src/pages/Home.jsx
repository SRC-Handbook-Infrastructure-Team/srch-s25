--- conflicted
+++ resolved
@@ -1,17 +1,12 @@
-<<<<<<< HEAD
 import React from 'react'
 import { Box, Heading } from '@chakra-ui/react'
 import MarkdownRenderer from '../util/MarkdownRenderer'
 import testMD from '../markdown/test.md?raw'
-=======
-import React from 'react';
 import MarkdownPage from './MarkdownPage';
->>>>>>> cb66d8d7
 
 // Home component is now just a wrapper for MarkdownPage
 // It will display the default markdown content (first file)
 function Home() {
-<<<<<<< HEAD
   return (
     <Box>
         <Heading as="h1" size="xl">
@@ -22,9 +17,8 @@
         {/* Or the actual homepage (can just be a component here) */}
     </Box>
   )
-=======
-  return <MarkdownPage />;
->>>>>>> cb66d8d7
 }
 
-export default Home;+export default Home
+  // return <MarkdownPage />;
+// }