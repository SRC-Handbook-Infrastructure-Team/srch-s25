import React from "react";
import { MdEmail } from "react-icons/md";
<<<<<<< HEAD
import { FaLinkedin, FaExternalLinkAlt } from "react-icons/fa";
=======
import { FaLinkedin, FaExternalLinkAlt } from "react-icons/fa"
>>>>>>> 858736f0
import {
  Text,
  Heading,
  SimpleGrid,
  Link,
  Flex,
  Box,
  Image,
  Divider,
<<<<<<< HEAD
  useMediaQuery
=======
>>>>>>> 858736f0
} from "@chakra-ui/react";
import team from "../team.json";

function TeamGrid({ filteredTeam }) {
  // Sort alphabetically
  const sortedTeam = [...filteredTeam].sort((a, b) =>
    a.name.localeCompare(b.name)
  );
  return (
    // TODO: fix this for mobile, honestly fix everything for mobile
<<<<<<< HEAD
    <SimpleGrid columns={{ base: 1, md: 2, lg: 4 }} spacing={4}>
=======
    <SimpleGrid py={4} columns={3} spacing={4}>
>>>>>>> 858736f0
      {/* Map through photo cards */}
      {sortedTeam.map((member) => (
        <Box
          key={member.id}
          display="flex"
          flexDirection="column"
          alignItems="center"
          textAlign="center"
          p={2}
        >
          <Image
<<<<<<< HEAD
            src={
              member.photo
                ? `/srch-s25/member-photos/${member.photo}`
                : `/srch-s25/member-photos/temp-photo.jpg`
            }
=======
            src={member.photo ? `/srch-s25/member-photos/${member.photo}` : `/srch-s25/member-photos/temp-photo.jpg`}
>>>>>>> 858736f0
            alt={member.photo || "Default photo"}
            boxSize="250px" // Sets a fixed size for the image
            objectFit="cover" // Ensures the image is cropped proportionally
            borderRadius="lg"
          />
          <Flex align="center" gap={2} mb={2}>
            <Text fontWeight="bold">{member.name}</Text>
            <Link href={`mailto:${member.email}`} isExternal>
              <MdEmail />
            </Link>
            {member.linkedin && (
              <Link href={member.linkedin} isExternal>
                <FaLinkedin />
              </Link>
            )}
            {member.website && (
              <Link href={member.website} isExternal>
                <FaExternalLinkAlt />
              </Link>
            )}
          </Flex>
          <Text fontSize="sm">
            {member.position} | {member.pronouns}
          </Text>
          <Text fontSize="sm">
            {member.degree}, {member.gradYear}
          </Text>
        </Box>
      ))}
    </SimpleGrid>
  );
}

function Acknowledgements() {
  const onlyLeaders = team.filter((member) => member.team == "N/A");
<<<<<<< HEAD
  const [isMobile] = useMediaQuery("(max-width: 768px)");
=======
>>>>>>> 858736f0
  return (
    <div style={{ padding: "20px", marginLeft: isMobile ? "0" : "250px" }}>
      <Heading as="h1" size="xl" mt={5} mb={3}>
<<<<<<< HEAD
        Acknowledgements
=======
        Acknowledgements 
>>>>>>> 858736f0
      </Heading>
      <Text>Thank you to our wonderful project coordinators!</Text>
      <TeamGrid filteredTeam={onlyLeaders} />
    </div>
  );
}

function Team({ teamName }) {
  console.log(team);
  const filteredTeam = team.filter((member) => member.team === teamName);
  const isActive = filteredTeam.filter((member) => member.active == "true");
  const notActive = filteredTeam.filter((member) => member.active == "false");
<<<<<<< HEAD
  const [isMobile] = useMediaQuery("(max-width: 768px)");
=======
>>>>>>> 858736f0

  const nameToTitleMap = {
    ai: "AI",
    privacy: "Privacy",
    accessibility: "Accessibility",
    product: "Product",
  };
  return (
    <div style={{ padding: "20px", marginLeft: isMobile ? "0" : "250px" }}>
      <Heading as="h1" size="xl" mt={5} mb={3}>
        {nameToTitleMap[teamName]} Team
      </Heading>
      <Divider my={4} borderColor="gray.300" />{" "}
      <Heading as="h2" size="lg" fontWeight="normal">
        Current Team Members
      </Heading>
      <TeamGrid filteredTeam={isActive} />
      {notActive.length > 0 && (
        <>
          <Heading as="h2" size="lg" fontWeight="normal">
            Past Team Members
          </Heading>
          <TeamGrid filteredTeam={notActive} />
        </>
      )}
    </div>
  );
}

<<<<<<< HEAD
function AdditionalContributors() {
  const contributors = team
    .filter((member) => member.team == "additional")
    .sort((a, b) => a.name.localeCompare(b.name));
=======
function AdditionalContributors(){
  const contributors = team.filter((member) => member.team == "additional").sort((a, b) =>
    a.name.localeCompare(b.name)
  )
>>>>>>> 858736f0
  return (
    <div style={{ padding: "20px", marginLeft: "250px" }}>
      <Heading>Additional Contributors</Heading>
      <Divider my={4} borderColor="gray.300" />{" "}
      <Heading as="h2" size="lg" fontWeight="normal" my={4}>
        User Studies
      </Heading>
      <Text my={4}>
        Thank you to everyone who participated in our user studies! Your
        feedback has been immensely valuable as we work towards improving our
        content and design! ...
      </Text>
      {contributors.map((member) => (
        <Text key={member.id}>
          {member.name}, <i>{member.position}</i>
        </Text>
      ))}
      <Heading as="h2" size="lg" fontWeight="normal" my={4}>
        Advisors
      </Heading>
      <Text my={4}>
        Thank you to everyone who advised our research teams! Your feedback has
        been immensely valuable as we develop and refine our primers! ...
      </Text>
    </div>
  );
}

export { Acknowledgements, Team, AdditionalContributors };<|MERGE_RESOLUTION|>--- conflicted
+++ resolved
@@ -1,10 +1,6 @@
 import React from "react";
 import { MdEmail } from "react-icons/md";
-<<<<<<< HEAD
 import { FaLinkedin, FaExternalLinkAlt } from "react-icons/fa";
-=======
-import { FaLinkedin, FaExternalLinkAlt } from "react-icons/fa"
->>>>>>> 858736f0
 import {
   Text,
   Heading,
@@ -14,10 +10,7 @@
   Box,
   Image,
   Divider,
-<<<<<<< HEAD
   useMediaQuery
-=======
->>>>>>> 858736f0
 } from "@chakra-ui/react";
 import team from "../team.json";
 
@@ -28,11 +21,7 @@
   );
   return (
     // TODO: fix this for mobile, honestly fix everything for mobile
-<<<<<<< HEAD
     <SimpleGrid columns={{ base: 1, md: 2, lg: 4 }} spacing={4}>
-=======
-    <SimpleGrid py={4} columns={3} spacing={4}>
->>>>>>> 858736f0
       {/* Map through photo cards */}
       {sortedTeam.map((member) => (
         <Box
@@ -44,15 +33,7 @@
           p={2}
         >
           <Image
-<<<<<<< HEAD
-            src={
-              member.photo
-                ? `/srch-s25/member-photos/${member.photo}`
-                : `/srch-s25/member-photos/temp-photo.jpg`
-            }
-=======
             src={member.photo ? `/srch-s25/member-photos/${member.photo}` : `/srch-s25/member-photos/temp-photo.jpg`}
->>>>>>> 858736f0
             alt={member.photo || "Default photo"}
             boxSize="250px" // Sets a fixed size for the image
             objectFit="cover" // Ensures the image is cropped proportionally
@@ -88,18 +69,11 @@
 
 function Acknowledgements() {
   const onlyLeaders = team.filter((member) => member.team == "N/A");
-<<<<<<< HEAD
   const [isMobile] = useMediaQuery("(max-width: 768px)");
-=======
->>>>>>> 858736f0
   return (
     <div style={{ padding: "20px", marginLeft: isMobile ? "0" : "250px" }}>
       <Heading as="h1" size="xl" mt={5} mb={3}>
-<<<<<<< HEAD
         Acknowledgements
-=======
-        Acknowledgements 
->>>>>>> 858736f0
       </Heading>
       <Text>Thank you to our wonderful project coordinators!</Text>
       <TeamGrid filteredTeam={onlyLeaders} />
@@ -112,10 +86,7 @@
   const filteredTeam = team.filter((member) => member.team === teamName);
   const isActive = filteredTeam.filter((member) => member.active == "true");
   const notActive = filteredTeam.filter((member) => member.active == "false");
-<<<<<<< HEAD
   const [isMobile] = useMediaQuery("(max-width: 768px)");
-=======
->>>>>>> 858736f0
 
   const nameToTitleMap = {
     ai: "AI",
@@ -145,17 +116,11 @@
   );
 }
 
-<<<<<<< HEAD
-function AdditionalContributors() {
-  const contributors = team
-    .filter((member) => member.team == "additional")
-    .sort((a, b) => a.name.localeCompare(b.name));
-=======
+
 function AdditionalContributors(){
   const contributors = team.filter((member) => member.team == "additional").sort((a, b) =>
     a.name.localeCompare(b.name)
   )
->>>>>>> 858736f0
   return (
     <div style={{ padding: "20px", marginLeft: "250px" }}>
       <Heading>Additional Contributors</Heading>
